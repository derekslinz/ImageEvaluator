import argparse
import base64
import json  # Import json for parsing the response
import logging
import os
from typing import Dict

import piexif
import piexif.helper
import requests
from PIL import Image
from colorama import Fore
from pydantic import BaseModel, field_validator

# Configure logging
logging.basicConfig(level=logging.INFO, format='%(asctime)s - %(levelname)s - %(message)s')
logger = logging.getLogger(__name__)


def sanitize_string(s: str) -> str:
    """Sanitize string for Exif compatibility."""
    return s.replace('\x00', '').replace('\n', ' ').replace('\r', ' ')  # Remove null bytes and newlines


class Metadata(BaseModel):
    score: str
    title: str
    description: str
    keywords: str

    class Config:
        extra = 'allow'  # Allow extra fields without raising an error

    @field_validator('keywords')
    def validate_keywords(cls, v):
        keyword_list = v.split(',')
        # Truncate to 12 keywords if there are more than 12
        if len(keyword_list) > 12:
            keyword_list = keyword_list[:12]
        return ','.join(keyword_list).strip()  # Join back to a string and strip whitespace


def embed_metadata(image_path: str, metadata: Dict):
    try:
        # Open the image to access its EXIF data
        img = Image.open(image_path)
        exif_dict = piexif.load(img.info.get("exif", b""))

        user_comment = piexif.helper.UserComment.dump(metadata['score'])
        exif_dict["Exif"][piexif.ExifIFD.UserComment] = user_comment
        print(f"Embedding score in User Comment: {user_comment}")

        # Backup original image by appending .original suffix
        backup_image_path = f"{os.path.splitext(image_path)[0]}.original{os.path.splitext(image_path)[1]}"
        os.rename(image_path, backup_image_path)  # Rename original image to backup

        # Prepare Exif data with sanitized strings
        exif_bytes = piexif.dump(exif_dict)

        # Save with new metadata
        img.save(image_path, exif=exif_bytes)
        print(Fore.GREEN + f"User Comment metadata successfully embedded in {image_path}" + Fore.RESET)

        # Access EXIF data again
        exif_dict = piexif.load(img.info.get("exif", b""))

        title = metadata['title'].encode('utf-16le')  # Change to UCS2 (UTF-16LE) encoding
        exif_dict["0th"][piexif.ImageIFD.XPTitle] = title
        print(f"Embedding Title: {title}")

        # Prepare Exif data with sanitized strings
        exif_bytes = piexif.dump(exif_dict)

        # Save with new metadata
        img.save(image_path, exif=exif_bytes)
        print(Fore.GREEN + f"Title metadata successfully embedded in {image_path}" + Fore.RESET)

<<<<<<< HEAD
        # Access EXIF data again
=======
        #Description disabled as it was only embedding the first letter.
        # Open the image to access its EXIF data
        #img = Image.open(image_path)
        #exif_dict = piexif.load(img.info.get("exif", b""))

        #description = metadata['description'].encode('utf-16le')  # Change to UCS2 (UTF-16LE) encoding
        #exif_dict["0th"][piexif.ImageIFD.ImageDescription] = description
        #print(f"Embedding Description: {description}")

        # Backup original image by appending .original suffix
        #backup_image_path = f"{os.path.splitext(image_path)[0]}.original{os.path.splitext(image_path)[1]}"
        #os.rename(image_path, backup_image_path)  # Rename original image to backup

        # Prepare Exif data with sanitized strings
        #exif_bytes = piexif.dump(exif_dict)

        # Open the backup image and save with new metadata
        #img.save(image_path, exif=exif_bytes)
        #print(Fore.GREEN + f"Description metadata successfully embedded in {image_path}" + Fore.RESET)

        # Open the image to access its EXIF data
        img = Image.open(image_path)
>>>>>>> 8156da92
        exif_dict = piexif.load(img.info.get("exif", b""))

        keywords = metadata['keywords'].encode('utf-16le')  # Change to UCS2 (UTF-16LE) encoding
        exif_dict["0th"][piexif.ImageIFD.XPKeywords] = keywords
        print(f"Embedding Keywords: {keywords}")

        # Prepare Exif data with sanitized strings
        exif_bytes = piexif.dump(exif_dict)

        # Save with new metadata
        img.save(image_path, exif=exif_bytes)
        print(Fore.GREEN + f"Keywords metadata successfully embedded in {image_path}" + Fore.RESET)

    except Exception as e:
        logger.error(f"Error embedding metadata in {image_path}: {e}")


def process_images_in_folder(folder_path, ollama_host_url):
    headers = {'Content-Type': 'application/json'}
    results = []  # To store processing results

    for filename in os.listdir(folder_path):
        if filename.endswith(('.jpg', '.jpeg', '.png')):
            image_path = os.path.join(folder_path, filename)
            with open(image_path, 'rb') as image_file:
                encoded_image = base64.b64encode(image_file.read()).decode('utf-8')

            payload = {
                "model": "llama3.2-vision",
                "stream": False,
                "images": [encoded_image],
                "prompt": "Evaluate this image and assign a numerical score between 1-100 determined by an objective evaluation of the photograph's technical quality, aesthetic appeal and creativity, weighting aesthetic appeal double. For each image, return well-formatted JSON adhering to the following pattern:\n\"score\": str. You will also return a descriptive title based on the image using no more than 60 characters, a description of the image using no more than 120 characters and up to 12 relevant keyword tags, comma separated, without hashtags",
                "format": {
                    "type": "object",
                    "properties": {
                        "score": {"type": "string"},
                        "title": {"type": "string"},
                        "description": {"type": "string"},
                        "keywords": {"type": "string"}
                    },
                    "required": [
                        "score",
                        "title",
                        "description",
                        "keywords"
                    ]
                }
            }

            try:
                response = requests.post(ollama_host_url, json=payload, headers=headers)
                if response.status_code == 200:
                    print(f"Response for {filename}: {response.text}")
                    response_data = response.json()  # Get the full response

                    # Extract and parse the 'response' field as JSON
                    response_metadata = json.loads(response_data['response'])  # This should already be a dict

                    # Print the metadata for debugging
                    print(f"Metadata received for {filename}: {response_metadata}")

                    # Proceed to embed metadata regardless of type checks
                    try:
                        embed_metadata(image_path, response_metadata)
                        results.append((filename, response_metadata))  # Store successful result
                    except Exception as e:
                        logger.error(f"Error embedding metadata for {filename}: {e}")
                        results.append((filename, None))  # Store failure result

                else:
                    print(f"Failed to process {filename}: {response.status_code}")
                    results.append((filename, None))  # Store failure result
            except requests.exceptions.RequestException as e:
                logger.error(f"Request failed for {filename}: {e}")
                results.append((filename, None))  # Store failure result

    return results  # Return processing results


if __name__ == "__main__":
    parser = argparse.ArgumentParser(description='Process images in a specified folder.')
    parser.add_argument('folder_path', type=str, help='Path to the folder containing images')
    parser.add_argument('ollama_host_url', type=str, help='Full url of your ollama API endpoint ')  # Added URL argument
    args = parser.parse_args()

    # Validate folder path
    if not os.path.exists(args.folder_path):
        logger.error(f"The folder path '{args.folder_path}' does not exist.")
        exit(1)
    if not os.path.isdir(args.folder_path):
        logger.error(f"The path '{args.folder_path}' is not a directory.")
        exit(1)
    if not any(filename.endswith(('.jpg', '.jpeg', '.png')) for filename in os.listdir(args.folder_path)):
        logger.error(f"No image files found in the directory '{args.folder_path}'.")
        exit(1)

    results = process_images_in_folder(args.folder_path, args.ollama_host_url)  # Pass URL to function

    # Count successful and failed image processing
    success_count = sum(1 for _, result in results if result is not None)
    failure_count = len(results) - success_count

    print(f"Successfully processed images: {success_count}")
    print(f"Failed to process images: {failure_count}")<|MERGE_RESOLUTION|>--- conflicted
+++ resolved
@@ -42,6 +42,9 @@
 
 def embed_metadata(image_path: str, metadata: Dict):
     try:
+        # Commenting out validation of metadata
+        # validated_metadata = Metadata(**metadata)
+
         # Open the image to access its EXIF data
         img = Image.open(image_path)
         exif_dict = piexif.load(img.info.get("exif", b""))
@@ -57,27 +60,29 @@
         # Prepare Exif data with sanitized strings
         exif_bytes = piexif.dump(exif_dict)
 
-        # Save with new metadata
+        # Open the backup image and save with new metadata
         img.save(image_path, exif=exif_bytes)
         print(Fore.GREEN + f"User Comment metadata successfully embedded in {image_path}" + Fore.RESET)
 
-        # Access EXIF data again
+        # Open the image to access its EXIF data
+        img = Image.open(image_path)
         exif_dict = piexif.load(img.info.get("exif", b""))
 
         title = metadata['title'].encode('utf-16le')  # Change to UCS2 (UTF-16LE) encoding
         exif_dict["0th"][piexif.ImageIFD.XPTitle] = title
         print(f"Embedding Title: {title}")
 
+        # Backup original image by appending .original suffix
+        backup_image_path = f"{os.path.splitext(image_path)[0]}.original{os.path.splitext(image_path)[1]}"
+        os.rename(image_path, backup_image_path)  # Rename original image to backup
+
         # Prepare Exif data with sanitized strings
         exif_bytes = piexif.dump(exif_dict)
 
-        # Save with new metadata
+        # Open the backup image and save with new metadata
         img.save(image_path, exif=exif_bytes)
         print(Fore.GREEN + f"Title metadata successfully embedded in {image_path}" + Fore.RESET)
 
-<<<<<<< HEAD
-        # Access EXIF data again
-=======
         #Description disabled as it was only embedding the first letter.
         # Open the image to access its EXIF data
         #img = Image.open(image_path)
@@ -100,19 +105,24 @@
 
         # Open the image to access its EXIF data
         img = Image.open(image_path)
->>>>>>> 8156da92
         exif_dict = piexif.load(img.info.get("exif", b""))
 
         keywords = metadata['keywords'].encode('utf-16le')  # Change to UCS2 (UTF-16LE) encoding
         exif_dict["0th"][piexif.ImageIFD.XPKeywords] = keywords
         print(f"Embedding Keywords: {keywords}")
 
+        # Backup original image by appending .original suffix
+        backup_image_path = f"{os.path.splitext(image_path)[0]}.original{os.path.splitext(image_path)[1]}"
+        os.rename(image_path, backup_image_path)  # Rename original image to backup
+
         # Prepare Exif data with sanitized strings
         exif_bytes = piexif.dump(exif_dict)
 
-        # Save with new metadata
+        # Open the backup image and save with new metadata
         img.save(image_path, exif=exif_bytes)
         print(Fore.GREEN + f"Keywords metadata successfully embedded in {image_path}" + Fore.RESET)
+
+
 
     except Exception as e:
         logger.error(f"Error embedding metadata in {image_path}: {e}")
@@ -132,7 +142,7 @@
                 "model": "llama3.2-vision",
                 "stream": False,
                 "images": [encoded_image],
-                "prompt": "Evaluate this image and assign a numerical score between 1-100 determined by an objective evaluation of the photograph's technical quality, aesthetic appeal and creativity, weighting aesthetic appeal double. For each image, return well-formatted JSON adhering to the following pattern:\n\"score\": str. You will also return a descriptive title based on the image using no more than 60 characters, a description of the image using no more than 120 characters and up to 12 relevant keyword tags, comma separated, without hashtags",
+                "prompt": "Evaluate this image and assign a numerical score between 1-100 determined by an objective evaluation of the photograph's technical quality, aesthetic appeal and creativity, weighting aesthetic appeal double. For each image, return well-formatted JSON adhering to the following pattern:\n\"score\": <int>. You will also return a descriptive title based on the image using no more than 60 characters, a description of the image using no more than 200 characters and up to 12 relevant keyword tags, comma seperated, without hashtags",
                 "format": {
                     "type": "object",
                     "properties": {
